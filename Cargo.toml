--- conflicted
+++ resolved
@@ -12,11 +12,7 @@
 hyper = { version = "0.14", features = ["full"] }
 tower = "0.4"
 rayon = "1.8"
-<<<<<<< HEAD
-tower-http = { version = "0.4", features = ["trace"] }
-=======
 tower-http = { version = "0.4", features = ["trace", "cors"] }
->>>>>>> 609f68b8
 serde = { version = "1.0.219", features = ["derive"] }
 serde_json = "1.0.140"
 thiserror = "2.0.12"
